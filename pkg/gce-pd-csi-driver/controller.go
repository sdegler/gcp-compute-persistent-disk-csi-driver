/*
Copyright 2018 The Kubernetes Authors.

Licensed under the Apache License, Version 2.0 (the "License");
you may not use this file except in compliance with the License.
You may obtain a copy of the License at
    http://www.apache.org/licenses/LICENSE-2.0
Unless required by applicable law or agreed to in writing, software
distributed under the License is distributed on an "AS IS" BASIS,
WITHOUT WARRANTIES OR CONDITIONS OF ANY KIND, either express or implied.
See the License for the specific language governing permissions and
limitations under the License.
*/

package gceGCEDriver

import (
	"context"
	"fmt"
	"math/rand"
	"sort"
	"strings"
	"time"

	"github.com/GoogleCloudPlatform/k8s-cloud-provider/pkg/cloud/meta"
	csi "github.com/container-storage-interface/spec/lib/go/csi"
	"github.com/golang/protobuf/ptypes"
	compute "google.golang.org/api/compute/v1"
	"google.golang.org/grpc/codes"
	"google.golang.org/grpc/status"
	"k8s.io/apimachinery/pkg/util/sets"
	"k8s.io/klog"

	"sigs.k8s.io/gcp-compute-persistent-disk-csi-driver/pkg/common"
	gce "sigs.k8s.io/gcp-compute-persistent-disk-csi-driver/pkg/gce-cloud-provider/compute"
)

type GCEControllerServer struct {
	Driver        *GCEDriver
	CloudProvider gce.GCECompute

	// A map storing all volumes with ongoing operations so that additional
	// operations for that same volume (as defined by Volume Key) return an
	// Aborted error
	volumeLocks *common.VolumeLocks
}

var _ csi.ControllerServer = &GCEControllerServer{}

const (
	// MaxVolumeSizeInBytes is the maximum standard and ssd size of 64TB
	MaxVolumeSizeInBytes     int64 = 64 * 1024 * 1024 * 1024 * 1024
	MinimumVolumeSizeInBytes int64 = 1 * 1024 * 1024 * 1024
	MinimumDiskSizeInGb            = 1

	DiskTypeSSD      = "pd-ssd"
	DiskTypeStandard = "pd-standard"

	attachableDiskTypePersistent = "PERSISTENT"

	replicationTypeNone       = "none"
	replicationTypeRegionalPD = "regional-pd"
)

func (gceCS *GCEControllerServer) CreateVolume(ctx context.Context, req *csi.CreateVolumeRequest) (*csi.CreateVolumeResponse, error) {
	var err error
	// Validate arguments
	volumeCapabilities := req.GetVolumeCapabilities()
	name := req.GetName()
	capacityRange := req.GetCapacityRange()
	if len(name) == 0 {
		return nil, status.Error(codes.InvalidArgument, "CreateVolume Name must be provided")
	}
	if volumeCapabilities == nil || len(volumeCapabilities) == 0 {
		return nil, status.Error(codes.InvalidArgument, "CreateVolume Volume capabilities must be provided")
	}

	capBytes, err := getRequestCapacity(capacityRange)
	if err != nil {
		return nil, status.Error(codes.InvalidArgument, fmt.Sprintf("CreateVolume Request Capacity is invalid: %v", err))
	}

	err = validateVolumeCapabilities(volumeCapabilities)
	if err != nil {
		return nil, status.Error(codes.InvalidArgument, fmt.Sprintf("VolumeCapabilities is invalid: %v", err))
	}

	// Apply Parameters (case-insensitive). We leave validation of
	// the values to the cloud provider.
<<<<<<< HEAD

	params, err := common.ExtractAndDefaultParameters(req.GetParameters())
	if err != nil {
		return nil, status.Errorf(codes.InvalidArgument, "failed to extract parameters: %v", err)
	}

	// commaSeparatedDiskLabels (e.g. foo=123,bar=456) splits into LabelKeyValueList ([foo=123, bar=456])
	diskLabelKeyValueList := strings.Split(params.DiskLabels, ",")
	diskLabels := make(map[string]string, len(diskLabelKeyValueList))
	// diskLabelKeyValueList (e.g. [foo=123, bar=456]) transforms into diskLabels ({ foo: 123, bar: 456 })
	for _, v := range diskLabelKeyValueList {
		labelKeyValue := strings.Split(v, "=")
		labelKey := labelKeyValue[0]
		labelValue := strings.Join(labelKeyValue[1:], "=")
		diskLabels[labelKey] = labelValue
	}
	klog.V(4).Infof("diskLabels for disk %s has length %v", name, len(diskLabels))
	for k, v := range diskLabels {
		klog.V(4).Infof("CreateVolume %s has label key %s and value %s", name, k, v)
=======
	diskType := "pd-standard"
	// Start process for creating a new disk
	replicationType := replicationTypeNone
	diskEncryptionKmsKey := ""
	commaSeparatedDiskLabels := ""
	for k, v := range req.GetParameters() {
		if k == "csiProvisionerSecretName" || k == "csiProvisionerSecretNamespace" {
			// These are hardcoded secrets keys required to function but not needed by GCE PD
			continue
		}
		switch strings.ToLower(k) {
		case common.ParameterKeyType:
			klog.V(4).Infof("Setting type: %v", v)
			diskType = v
		case common.ParameterKeyReplicationType:
			replicationType = strings.ToLower(v)
		case common.ParameterKeyDiskEncryptionKmsKey:
			// Resource names (e.g. "keyRings", "cryptoKeys", etc.) are case sensitive, so do not change case
			diskEncryptionKmsKey = v
		case common.ParameterKeyDiskLabels:
			commaSeparatedDiskLabels = v
		default:
			return nil, status.Error(codes.InvalidArgument, fmt.Sprintf("CreateVolume invalid option %q", k))
		}
	}

	// commaSeparatedDiskLabels (e.g. foo=123,bar=456) splits into LabelKeyValueList ([foo=123, bar=456])
	diskLabelKeyValueList := strings.Split(commaSeparatedDiskLabels, ",")
	diskLabels := make(map[string]string, len(diskLabelKeyValueList))
	// diskLabelKeyValueList (e.g. [foo=123, bar=456]) transforms into diskLabels ({ foo: 123, bar: 456 })
	for _, v := range diskLabelKeyValueList {
		labelKeyValue := strings.Split(v, "=")
		labelKey := labelKeyValue[0]
		labelValue := strings.Join(labelKeyValue[1:], "=")
		diskLabels[labelKey] = labelValue
>>>>>>> cd8fba6e
	}

	// Determine the zone or zones+region of the disk
	var zones []string
	var volKey *meta.Key
	switch params.ReplicationType {
	case replicationTypeNone:
		zones, err = pickZones(ctx, gceCS, req.GetAccessibilityRequirements(), 1)
		if err != nil {
			return nil, status.Error(codes.InvalidArgument, fmt.Sprintf("CreateVolume failed to pick zones for disk: %v", err))
		}
		if len(zones) != 1 {
			return nil, status.Errorf(codes.Internal, fmt.Sprintf("Failed to pick exactly 1 zone for zonal disk, got %v instead", len(zones)))
		}
		volKey = meta.ZonalKey(name, zones[0])

	case replicationTypeRegionalPD:
		zones, err = pickZones(ctx, gceCS, req.GetAccessibilityRequirements(), 2)
		if err != nil {
			return nil, status.Error(codes.InvalidArgument, fmt.Sprintf("CreateVolume failed to pick zones for disk: %v", err))
		}
		region, err := common.GetRegionFromZones(zones)
		if err != nil {
			return nil, status.Error(codes.InvalidArgument, fmt.Sprintf("CreateVolume failed to get region from zones: %v", err))
		}
		volKey = meta.RegionalKey(name, region)
	default:
		return nil, status.Error(codes.InvalidArgument, fmt.Sprintf("CreateVolume replication type '%s' is not supported", params.ReplicationType))
	}

	volumeID, err := common.KeyToVolumeID(volKey, gceCS.CloudProvider.GetDefaultProject())
	if err != nil {
		return nil, status.Errorf(codes.Internal, "Failed to convert volume key to volume ID: %v", err)
	}
	if acquired := gceCS.volumeLocks.TryAcquire(volumeID); !acquired {
		return nil, status.Errorf(codes.Aborted, common.VolumeOperationAlreadyExistsFmt, volumeID)
	}
	defer gceCS.volumeLocks.Release(volumeID)

	// Validate if disk already exists
	existingDisk, err := gceCS.CloudProvider.GetDisk(ctx, volKey)
	if err != nil {
		if !gce.IsGCEError(err, "notFound") {
			return nil, status.Error(codes.Internal, fmt.Sprintf("CreateVolume unknown get disk error when validating: %v", err))
		}
	}
	if err == nil {
		// There was no error so we want to validate the disk that we find
		err = gceCS.CloudProvider.ValidateExistingDisk(ctx, existingDisk, params,
			int64(capacityRange.GetRequiredBytes()),
			int64(capacityRange.GetLimitBytes()))
		if err != nil {
			return nil, status.Error(codes.AlreadyExists, fmt.Sprintf("CreateVolume disk already exists with same name and is incompatible: %v", err))
		}
		// If there is no validation error, immediately return success
		klog.V(4).Infof("CreateVolume succeeded for disk %v, it already exists and was compatible", volKey)
		return generateCreateVolumeResponse(existingDisk, capBytes, zones), nil
	}

	snapshotID := ""
	content := req.GetVolumeContentSource()
	if content != nil {
		if content.GetSnapshot() != nil {
			// TODO(#161): Add support for Volume Source (cloning) introduced in CSI v1.0.0
			snapshotID = content.GetSnapshot().GetSnapshotId()

			// Verify that snapshot exists
			sl, err := gceCS.getSnapshotByID(ctx, snapshotID)
			if err != nil {
				return nil, status.Errorf(codes.Internal, "CreateVolume failed to get snapshot %s: %v", snapshotID, err)
			} else if len(sl.Entries) == 0 {
				return nil, status.Errorf(codes.NotFound, "CreateVolume source snapshot %s does not exist", snapshotID)
			}
		}
	}

	// Create the disk
	var disk *gce.CloudDisk
	switch params.ReplicationType {
	case replicationTypeNone:
		if len(zones) != 1 {
			return nil, status.Error(codes.Internal, fmt.Sprintf("CreateVolume failed to get a single zone for creating zonal disk, instead got: %v", zones))
		}
		disk, err = createSingleZoneDisk(ctx, gceCS.CloudProvider, name, zones, params, capacityRange, capBytes, snapshotID)
		if err != nil {
			return nil, status.Error(codes.Internal, fmt.Sprintf("CreateVolume failed to create single zonal disk %#v: %v", name, err))
		}
		if len(diskLabels) != 0 {
<<<<<<< HEAD
			klog.V(4).Infof("setting disk labels disk %v", volKey)
			err = gceCS.CloudProvider.SetZonalDiskLabels(ctx, disk, diskLabels)
			if err != nil {
				klog.Warningf("SetZonalDiskLabels failed for %#v: %v", name, err)
			}
=======
			err = gceCS.CloudProvider.SetZonalDiskLabels(ctx, disk, diskLabels)
>>>>>>> cd8fba6e
		}
	case replicationTypeRegionalPD:
		if len(zones) != 2 {
			return nil, status.Errorf(codes.Internal, fmt.Sprintf("CreateVolume failed to get a 2 zones for creating regional disk, instead got: %v", zones))
		}
		disk, err = createRegionalDisk(ctx, gceCS.CloudProvider, name, zones, params, capacityRange, capBytes, snapshotID)
		if err != nil {
			return nil, status.Error(codes.Internal, fmt.Sprintf("CreateVolume failed to create regional disk %#v: %v", name, err))
		}
		if len(diskLabels) != 0 {
<<<<<<< HEAD
			klog.V(4).Infof("setting disk labels disk %v", volKey)

			err = gceCS.CloudProvider.SetRegionalDiskLabels(ctx, disk, diskLabels)
			if err != nil {
				klog.Warningf("SetRegionalDiskLabels failed for %#v: %v", name, err)
			}

=======
			err = gceCS.CloudProvider.SetRegionalDiskLabels(ctx, disk, diskLabels)
>>>>>>> cd8fba6e
		}
	default:
		return nil, status.Error(codes.InvalidArgument, fmt.Sprintf("CreateVolume replication type '%s' is not supported", params.ReplicationType))
	}
	klog.V(4).Infof("CreateVolume succeeded for disk %v", volKey)
	return generateCreateVolumeResponse(disk, capBytes, zones), nil

}

func (gceCS *GCEControllerServer) DeleteVolume(ctx context.Context, req *csi.DeleteVolumeRequest) (*csi.DeleteVolumeResponse, error) {
	// Validate arguments
	volumeID := req.GetVolumeId()
	if len(volumeID) == 0 {
		return nil, status.Error(codes.InvalidArgument, "DeleteVolume Volume ID must be provided")
	}

	volKey, err := common.VolumeIDToKey(volumeID)
	if err != nil {
		// Cannot find volume associated with this ID because VolumeID is not in
		// correct format, this is a success according to the Spec
		klog.Warningf("DeleteVolume treating volume as deleted because volume id %s is invalid: %v", volumeID, err)
		return &csi.DeleteVolumeResponse{}, nil
	}

	volKey, err = gceCS.CloudProvider.RepairUnderspecifiedVolumeKey(ctx, volKey)
	if err != nil {
		if gce.IsGCENotFoundError(err) {
			klog.Warningf("DeleteVolume treating volume as deleted because cannot find volume %v: %v", volumeID, err)
			return &csi.DeleteVolumeResponse{}, nil
		}
		return nil, status.Errorf(codes.Internal, "DeleteVolume error repairing underspecified volume key: %v", err)
	}

	if acquired := gceCS.volumeLocks.TryAcquire(volumeID); !acquired {
		return nil, status.Errorf(codes.Aborted, common.VolumeOperationAlreadyExistsFmt, volumeID)
	}
	defer gceCS.volumeLocks.Release(volumeID)

	err = gceCS.CloudProvider.DeleteDisk(ctx, volKey)
	if err != nil {
		return nil, status.Error(codes.Internal, fmt.Sprintf("unknown Delete disk error: %v", err))
	}

	klog.V(4).Infof("DeleteVolume succeeded for disk %v", volKey)
	return &csi.DeleteVolumeResponse{}, nil
}

func (gceCS *GCEControllerServer) ControllerPublishVolume(ctx context.Context, req *csi.ControllerPublishVolumeRequest) (*csi.ControllerPublishVolumeResponse, error) {
	// Validate arguments
	volumeID := req.GetVolumeId()
	readOnly := req.GetReadonly()
	nodeID := req.GetNodeId()
	volumeCapability := req.GetVolumeCapability()
	if len(volumeID) == 0 {
		return nil, status.Error(codes.InvalidArgument, "ControllerPublishVolume Volume ID must be provided")
	}
	if len(nodeID) == 0 {
		return nil, status.Error(codes.InvalidArgument, "ControllerPublishVolume Node ID must be provided")
	}
	if volumeCapability == nil {
		return nil, status.Error(codes.InvalidArgument, "ControllerPublishVolume Volume capability must be provided")
	}

	volKey, err := common.VolumeIDToKey(volumeID)
	if err != nil {
		return nil, status.Error(codes.InvalidArgument, fmt.Sprintf("ControllerPublishVolume volume ID is invalid: %v", err))
	}

	volKey, err = gceCS.CloudProvider.RepairUnderspecifiedVolumeKey(ctx, volKey)
	if err != nil {
		if gce.IsGCENotFoundError(err) {
			return nil, status.Errorf(codes.NotFound, "ControllerPublishVolume could not find volume with ID %v: %v", volumeID, err)
		}
		return nil, status.Errorf(codes.Internal, "ControllerPublishVolume error repairing underspecified volume key: %v", err)
	}

	// Acquires the lock for the volume on that node only, because we need to support the ability
	// to publish the same volume onto different nodes concurrently
	lockingVolumeID := fmt.Sprintf("%s/%s", nodeID, volumeID)
	if acquired := gceCS.volumeLocks.TryAcquire(lockingVolumeID); !acquired {
		return nil, status.Errorf(codes.Aborted, common.VolumeOperationAlreadyExistsFmt, lockingVolumeID)
	}
	defer gceCS.volumeLocks.Release(lockingVolumeID)

	// TODO(#253): Check volume capability matches for ALREADY_EXISTS
	if err = validateVolumeCapability(volumeCapability); err != nil {
		return nil, status.Error(codes.InvalidArgument, fmt.Sprintf("VolumeCapabilities is invalid: %v", err))
	}

	pubVolResp := &csi.ControllerPublishVolumeResponse{
		PublishContext: nil,
	}

	_, err = gceCS.CloudProvider.GetDisk(ctx, volKey)
	if err != nil {
		if gce.IsGCENotFoundError(err) {
			return nil, status.Error(codes.NotFound, fmt.Sprintf("Could not find disk %v: %v", volKey.String(), err))
		}
		return nil, status.Error(codes.Internal, fmt.Sprintf("Unknown get disk error: %v", err))
	}
	instanceZone, instanceName, err := common.NodeIDToZoneAndName(nodeID)
	if err != nil {
		return nil, status.Error(codes.NotFound, fmt.Sprintf("could not split nodeID: %v", err))
	}
	instance, err := gceCS.CloudProvider.GetInstanceOrError(ctx, instanceZone, instanceName)
	if err != nil {
		if gce.IsGCENotFoundError(err) {
			return nil, status.Error(codes.NotFound, fmt.Sprintf("Could not find instance %v: %v", nodeID, err))
		}
		return nil, status.Error(codes.Internal, fmt.Sprintf("Unknown get instance error: %v", err))
	}

	readWrite := "READ_WRITE"
	if readOnly {
		readWrite = "READ_ONLY"
	}

	deviceName, err := common.GetDeviceName(volKey)
	if err != nil {
		return nil, status.Error(codes.Internal, fmt.Sprintf("error getting device name: %v", err))
	}

	attached, err := diskIsAttachedAndCompatible(deviceName, instance, volumeCapability, readWrite)
	if err != nil {
		return nil, status.Error(codes.AlreadyExists, fmt.Sprintf("Disk %v already published to node %v but incompatbile: %v", volKey.Name, nodeID, err))
	}
	if attached {
		// Volume is attached to node. Success!
		klog.V(4).Infof("ControllerPublishVolume succeeded for disk %v to instance %v, already attached.", volKey, nodeID)
		return pubVolResp, nil
	}
	instanceZone, instanceName, err = common.NodeIDToZoneAndName(nodeID)
	if err != nil {
		return nil, status.Error(codes.InvalidArgument, fmt.Sprintf("could not split nodeID: %v", err))
	}
	err = gceCS.CloudProvider.AttachDisk(ctx, volKey, readWrite, attachableDiskTypePersistent, instanceZone, instanceName)
	if err != nil {
		return nil, status.Error(codes.Internal, fmt.Sprintf("unknown Attach error: %v", err))
	}

	err = gceCS.CloudProvider.WaitForAttach(ctx, volKey, instanceZone, instanceName)
	if err != nil {
		return nil, status.Error(codes.Internal, fmt.Sprintf("unknown WaitForAttach error: %v", err))
	}

	klog.V(4).Infof("ControllerPublishVolume succeeded for disk %v to instance %v", volKey, nodeID)
	return pubVolResp, nil
}

func (gceCS *GCEControllerServer) ControllerUnpublishVolume(ctx context.Context, req *csi.ControllerUnpublishVolumeRequest) (*csi.ControllerUnpublishVolumeResponse, error) {
	// Validate arguments
	volumeID := req.GetVolumeId()
	nodeID := req.GetNodeId()
	if len(volumeID) == 0 {
		return nil, status.Error(codes.InvalidArgument, "ControllerUnpublishVolume Volume ID must be provided")
	}
	if len(nodeID) == 0 {
		return nil, status.Error(codes.InvalidArgument, "ControllerUnpublishVolume Node ID must be provided")
	}

	volKey, err := common.VolumeIDToKey(volumeID)
	if err != nil {
		return nil, status.Error(codes.InvalidArgument, fmt.Sprintf("ControllerUnpublishVolume Volume ID is invalid: %v", err))
	}

	// Acquires the lock for the volume on that node only, because we need to support the ability
	// to unpublish the same volume from different nodes concurrently
	lockingVolumeID := fmt.Sprintf("%s/%s", nodeID, volumeID)
	if acquired := gceCS.volumeLocks.TryAcquire(lockingVolumeID); !acquired {
		return nil, status.Errorf(codes.Aborted, common.VolumeOperationAlreadyExistsFmt, lockingVolumeID)
	}
	defer gceCS.volumeLocks.Release(lockingVolumeID)

	instanceZone, instanceName, err := common.NodeIDToZoneAndName(nodeID)
	if err != nil {
		return nil, status.Error(codes.InvalidArgument, fmt.Sprintf("could not split nodeID: %v", err))
	}
	instance, err := gceCS.CloudProvider.GetInstanceOrError(ctx, instanceZone, instanceName)
	if err != nil {
		if gce.IsGCENotFoundError(err) {
			// Node not existing on GCE means that disk has been detached
			klog.Warningf("Treating volume %v as unpublished because node %v could not be found", volKey.String(), instanceName)
			return &csi.ControllerUnpublishVolumeResponse{}, nil
		}
		return nil, status.Error(codes.Internal, fmt.Sprintf("error getting instance: %v", err))
	}

	deviceName, err := common.GetDeviceName(volKey)
	if err != nil {
		return nil, status.Error(codes.Internal, fmt.Sprintf("error getting device name: %v", err))
	}

	attached := diskIsAttached(deviceName, instance)

	if !attached {
		// Volume is not attached to node. Success!
		klog.V(4).Infof("ControllerUnpublishVolume succeeded for disk %v from node %v. Already not attached.", volKey, nodeID)
		return &csi.ControllerUnpublishVolumeResponse{}, nil
	}

	err = gceCS.CloudProvider.DetachDisk(ctx, deviceName, instanceZone, instanceName)
	if err != nil {
		return nil, status.Error(codes.Internal, fmt.Sprintf("unknown detach error: %v", err))
	}

	klog.V(4).Infof("ControllerUnpublishVolume succeeded for disk %v from node %v", volKey, nodeID)
	return &csi.ControllerUnpublishVolumeResponse{}, nil
}

func (gceCS *GCEControllerServer) ValidateVolumeCapabilities(ctx context.Context, req *csi.ValidateVolumeCapabilitiesRequest) (*csi.ValidateVolumeCapabilitiesResponse, error) {
	if req.GetVolumeCapabilities() == nil || len(req.GetVolumeCapabilities()) == 0 {
		return nil, status.Error(codes.InvalidArgument, "Volume Capabilities must be provided")
	}
	volumeID := req.GetVolumeId()
	if len(volumeID) == 0 {
		return nil, status.Error(codes.InvalidArgument, "Volume ID must be provided")
	}
	volKey, err := common.VolumeIDToKey(volumeID)
	if err != nil {
		return nil, status.Error(codes.InvalidArgument, fmt.Sprintf("Volume ID is invalid: %v", err))
	}

	if acquired := gceCS.volumeLocks.TryAcquire(volumeID); !acquired {
		return nil, status.Errorf(codes.Aborted, common.VolumeOperationAlreadyExistsFmt, volumeID)
	}
	defer gceCS.volumeLocks.Release(volumeID)

	disk, err := gceCS.CloudProvider.GetDisk(ctx, volKey)
	if err != nil {
		if gce.IsGCENotFoundError(err) {
			return nil, status.Error(codes.NotFound, fmt.Sprintf("Could not find disk %v: %v", volKey.Name, err))
		}
		return nil, status.Error(codes.Internal, fmt.Sprintf("Unknown get disk error: %v", err))
	}

	// Check Volume Context is Empty
	if len(req.GetVolumeContext()) != 0 {
		return generateFailedValidationMessage("VolumeContext expected to be empty but got %v", req.GetVolumeContext()), nil
	}

	// Check volume capabilities supported by PD. These are the same for any PD
	if err := validateVolumeCapabilities(req.GetVolumeCapabilities()); err != nil {
		return generateFailedValidationMessage("VolumeCapabilities not valid: %v", err), nil
	}

	// Validate the disk parameters match the disk we GET
	params, err := common.ExtractAndDefaultParameters(req.GetParameters())
	if err != nil {
		return nil, status.Errorf(codes.InvalidArgument, "failed to extract parameters: %v", err)
	}
	if err := gce.ValidateDiskParameters(disk, params); err != nil {
		return generateFailedValidationMessage("Parameters %v do not match given disk %s: %v", req.GetParameters(), disk.GetName(), err), nil
	}

	// Ignore secrets
	if len(req.GetSecrets()) != 0 {
		return generateFailedValidationMessage("Secrets expected to be empty but got %v", req.GetSecrets()), nil
	}

	// All valid, return success
	return &csi.ValidateVolumeCapabilitiesResponse{
		Confirmed: &csi.ValidateVolumeCapabilitiesResponse_Confirmed{
			VolumeContext:      req.GetVolumeContext(),
			VolumeCapabilities: req.GetVolumeCapabilities(),
			Parameters:         req.GetParameters(),
		},
	}, nil
}

func generateFailedValidationMessage(format string, a ...interface{}) *csi.ValidateVolumeCapabilitiesResponse {
	return &csi.ValidateVolumeCapabilitiesResponse{
		Message: fmt.Sprintf(format, a...),
	}
}

func (gceCS *GCEControllerServer) ListVolumes(ctx context.Context, req *csi.ListVolumesRequest) (*csi.ListVolumesResponse, error) {
	// https://cloud.google.com/compute/docs/reference/beta/disks/list
	if req.MaxEntries < 0 {
		return nil, status.Error(codes.InvalidArgument, fmt.Sprintf(
			"ListVolumes got max entries request %v. GCE only supports values between 0-500", req.MaxEntries))
	}
	var maxEntries int64 = int64(req.MaxEntries)
	if maxEntries > 500 {
		klog.Warningf("ListVolumes requested max entries of %v, GCE only supports values <=500 so defaulting value back to 500", maxEntries)
		maxEntries = 500
	}
	diskList, nextToken, err := gceCS.CloudProvider.ListDisks(ctx, maxEntries, req.StartingToken)
	if err != nil {
		if gce.IsGCEInvalidError(err) {
			return nil, status.Error(codes.Aborted, fmt.Sprintf("ListVolumes error with invalid request: %v", err))
		}
		return nil, status.Error(codes.Internal, fmt.Sprintf("Unknown list disk error: %v", err))
	}
	entries := []*csi.ListVolumesResponse_Entry{}
	for _, d := range diskList {
		users := []string{}
		for _, u := range d.Users {
			users = append(users, cleanSelfLink(u))
		}
		entries = append(entries, &csi.ListVolumesResponse_Entry{
			Volume: &csi.Volume{
				VolumeId: cleanSelfLink(d.SelfLink),
			},
			Status: &csi.ListVolumesResponse_VolumeStatus{
				PublishedNodeIds: users,
			},
		})
	}

	return &csi.ListVolumesResponse{
		Entries:   entries,
		NextToken: nextToken,
	}, nil
}

func (gceCS *GCEControllerServer) GetCapacity(ctx context.Context, req *csi.GetCapacityRequest) (*csi.GetCapacityResponse, error) {
	// https://cloud.google.com/compute/quotas
	// DISKS_TOTAL_GB.
	return nil, status.Error(codes.Unimplemented, "")
}

// ControllerGetCapabilities implements the default GRPC callout.
func (gceCS *GCEControllerServer) ControllerGetCapabilities(ctx context.Context, req *csi.ControllerGetCapabilitiesRequest) (*csi.ControllerGetCapabilitiesResponse, error) {
	return &csi.ControllerGetCapabilitiesResponse{
		Capabilities: gceCS.Driver.cscap,
	}, nil
}

func (gceCS *GCEControllerServer) CreateSnapshot(ctx context.Context, req *csi.CreateSnapshotRequest) (*csi.CreateSnapshotResponse, error) {
	// Validate arguments
	volumeID := req.GetSourceVolumeId()
	if len(req.Name) == 0 {
		return nil, status.Error(codes.InvalidArgument, "Snapshot name must be provided")
	}
	if len(volumeID) == 0 {
		return nil, status.Error(codes.InvalidArgument, "CreateSnapshot Source Volume ID must be provided")
	}
	volKey, err := common.VolumeIDToKey(volumeID)
	if err != nil {
		return nil, status.Error(codes.InvalidArgument, fmt.Sprintf("CreateSnapshot Volume ID is invalid: %v", err))
	}

	if acquired := gceCS.volumeLocks.TryAcquire(volumeID); !acquired {
		return nil, status.Errorf(codes.Aborted, common.VolumeOperationAlreadyExistsFmt, volumeID)
	}
	defer gceCS.volumeLocks.Release(volumeID)

	// Check if volume exists
	_, err = gceCS.CloudProvider.GetDisk(ctx, volKey)
	if err != nil {
		if gce.IsGCENotFoundError(err) {
			return nil, status.Error(codes.NotFound, fmt.Sprintf("CreateSnapshot could not find disk %v: %v", volKey.String(), err))
		}
		return nil, status.Error(codes.Internal, fmt.Sprintf("CreateSnapshot unknown get disk error: %v", err))
	}

	// Check if snapshot already exists
	var snapshot *compute.Snapshot
	snapshot, err = gceCS.CloudProvider.GetSnapshot(ctx, req.Name)
	if err != nil {
		if !gce.IsGCEError(err, "notFound") {
			return nil, status.Error(codes.Internal, fmt.Sprintf("Unknown get snapshot error: %v", err))
		}
		// If we could not find the snapshot, we create a new one
		snapshot, err = gceCS.CloudProvider.CreateSnapshot(ctx, volKey, req.Name)
		if err != nil {
			if gce.IsGCEError(err, "notFound") {
				return nil, status.Error(codes.NotFound, fmt.Sprintf("Could not find volume with ID %v: %v", volKey.String(), err))
			}
			return nil, status.Error(codes.Internal, fmt.Sprintf("Unknown create snapshot error: %v", err))
		}
	}

	err = gceCS.validateExistingSnapshot(snapshot, volKey)
	if err != nil {
		return nil, status.Error(codes.AlreadyExists, fmt.Sprintf("Error in creating snapshot: %v", err))
	}
	t, err := time.Parse(time.RFC3339, snapshot.CreationTimestamp)
	if err != nil {
		return nil, status.Error(codes.Internal, fmt.Sprintf("Failed to covert creation timestamp: %v", err))
	}

	tp, err := ptypes.TimestampProto(t)
	if err != nil {
		return nil, status.Error(codes.Internal, fmt.Sprintf("Failed to covert creation timestamp: %v", err))
	}

	ready, err := isCSISnapshotReady(snapshot.Status)
	if err != nil {
		return nil, status.Error(codes.Internal, fmt.Sprintf("Snapshot had error checking ready status: %v", err))
	}

	createResp := &csi.CreateSnapshotResponse{
		Snapshot: &csi.Snapshot{
			SizeBytes:      common.GbToBytes(snapshot.DiskSizeGb),
			SnapshotId:     cleanSelfLink(snapshot.SelfLink),
			SourceVolumeId: volumeID,
			CreationTime:   tp,
			ReadyToUse:     ready,
		},
	}
	klog.V(4).Infof("CreateSnapshot succeeded for snapshot %s on volume %s", cleanSelfLink(snapshot.SelfLink), volumeID)
	return createResp, nil
}

func (gceCS *GCEControllerServer) validateExistingSnapshot(snapshot *compute.Snapshot, volKey *meta.Key) error {
	if snapshot == nil {
		return fmt.Errorf("disk does not exist")
	}

	sourceKey, err := common.VolumeIDToKey(cleanSelfLink(snapshot.SourceDisk))
	if err != nil {
		return fmt.Errorf("fail to get source disk key %s, %v", snapshot.SourceDisk, err)
	}

	if sourceKey.String() != volKey.String() {
		return fmt.Errorf("snapshot already exists with same name but with a different disk source %s, expected disk source %s", sourceKey.String(), volKey.String())
	}
	// Snapshot exists with matching source disk.
	klog.V(5).Infof("Compatible snapshot %s exists with source disk %s.", snapshot.Name, snapshot.SourceDisk)
	return nil
}

func isCSISnapshotReady(status string) (bool, error) {
	switch status {
	case "READY":
		return true, nil
	case "FAILED":
		return false, fmt.Errorf("snapshot status is FAILED")
	case "DELETING":
		klog.V(4).Infof("snapshot is in DELETING")
		fallthrough
	default:
		return false, nil
	}
}

func (gceCS *GCEControllerServer) DeleteSnapshot(ctx context.Context, req *csi.DeleteSnapshotRequest) (*csi.DeleteSnapshotResponse, error) {
	// Validate arguments
	snapshotID := req.GetSnapshotId()
	if len(snapshotID) == 0 {
		return nil, status.Error(codes.InvalidArgument, "DeleteSnapshot Snapshot ID must be provided")
	}

	key, err := common.SnapshotIDToKey(snapshotID)
	if err != nil {
		// Cannot get snapshot ID from the passing request
		// This is a success according to the spec
		klog.Warningf("Snapshot id does not have the correct format %s", snapshotID)
		return &csi.DeleteSnapshotResponse{}, nil
	}

	err = gceCS.CloudProvider.DeleteSnapshot(ctx, key)
	if err != nil {
		return nil, status.Error(codes.Internal, fmt.Sprintf("unknown Delete snapshot error: %v", err))
	}

	return &csi.DeleteSnapshotResponse{}, nil
}

func (gceCS *GCEControllerServer) ListSnapshots(ctx context.Context, req *csi.ListSnapshotsRequest) (*csi.ListSnapshotsResponse, error) {
	// case 1: SnapshotId is not empty, return snapshots that match the snapshot id.
	if len(req.GetSnapshotId()) != 0 {
		return gceCS.getSnapshotByID(ctx, req.GetSnapshotId())
	}

	// case 2: no SnapshotId is set, so we return all the snapshots that satify the reqeust.
	return gceCS.getSnapshots(ctx, req)
}

func (gceCS *GCEControllerServer) ControllerExpandVolume(ctx context.Context, req *csi.ControllerExpandVolumeRequest) (*csi.ControllerExpandVolumeResponse, error) {
	volumeID := req.GetVolumeId()
	if len(volumeID) == 0 {
		return nil, status.Error(codes.InvalidArgument, "ControllerExpandVolume volume ID must be provided")
	}
	capacityRange := req.GetCapacityRange()
	reqBytes, err := getRequestCapacity(capacityRange)
	if err != nil {
		return nil, status.Error(codes.InvalidArgument, fmt.Sprintf("ControllerExpandVolume capacity range is invalid: %v", err))
	}

	volKey, err := common.VolumeIDToKey(volumeID)
	if err != nil {
		return nil, status.Error(codes.InvalidArgument, fmt.Sprintf("ControllerExpandVolume Volume ID is invalid: %v", err))
	}

	resizedGb, err := gceCS.CloudProvider.ResizeDisk(ctx, volKey, reqBytes)
	if err != nil {
		return nil, status.Error(codes.Internal, fmt.Sprintf("ControllerExpandVolume failed to resize disk: %v", err))
	}

	klog.V(4).Infof("ControllerExpandVolume succeeded for disk %v to size %v", volKey, resizedGb)
	return &csi.ControllerExpandVolumeResponse{
		CapacityBytes:         common.GbToBytes(resizedGb),
		NodeExpansionRequired: true,
	}, nil
}

func (gceCS *GCEControllerServer) getSnapshots(ctx context.Context, req *csi.ListSnapshotsRequest) (*csi.ListSnapshotsResponse, error) {
	var snapshots []*compute.Snapshot
	var nextToken string
	var err error
	if len(req.GetSourceVolumeId()) != 0 {
		snapshots, nextToken, err = gceCS.CloudProvider.ListSnapshots(ctx, fmt.Sprintf("sourceDisk eq .*%s$", req.SourceVolumeId), int64(req.MaxEntries), req.StartingToken)
	} else {
		snapshots, nextToken, err = gceCS.CloudProvider.ListSnapshots(ctx, "", int64(req.MaxEntries), req.StartingToken)
	}
	if err != nil {
		if gce.IsGCEError(err, "invalid") {
			return nil, status.Error(codes.Aborted, fmt.Sprintf("Invalid error: %v", err))
		}
		return nil, status.Error(codes.Internal, fmt.Sprintf("Unknown list snapshot error: %v", err))
	}
	entries := []*csi.ListSnapshotsResponse_Entry{}

	for _, snapshot := range snapshots {
		entry, err := generateSnapshotEntry(snapshot)
		if err != nil {
			return nil, fmt.Errorf("failed to generate snapshot entry: %v", err)
		}
		entries = append(entries, entry)
	}
	listSnapshotResp := &csi.ListSnapshotsResponse{
		Entries:   entries,
		NextToken: nextToken,
	}
	return listSnapshotResp, nil
}

func (gceCS *GCEControllerServer) getSnapshotByID(ctx context.Context, snapshotID string) (*csi.ListSnapshotsResponse, error) {
	key, err := common.SnapshotIDToKey(snapshotID)
	if err != nil {
		// Cannot get snapshot ID from the passing request
		klog.Warningf("invalid snapshot id format %s", snapshotID)
		return &csi.ListSnapshotsResponse{}, nil
	}

	snapshot, err := gceCS.CloudProvider.GetSnapshot(ctx, key)
	if err != nil {
		if gce.IsGCEError(err, "notFound") {
			// return empty list if no snapshot is found
			return &csi.ListSnapshotsResponse{}, nil
		}
		return nil, status.Error(codes.Internal, fmt.Sprintf("Unknown list snapshot error: %v", err))
	}
	e, err := generateSnapshotEntry(snapshot)
	if err != nil {
		return nil, fmt.Errorf("failed to generate snapshot entry: %v", err)
	}

	entries := []*csi.ListSnapshotsResponse_Entry{e}
	//entries[0] = entry
	listSnapshotResp := &csi.ListSnapshotsResponse{
		Entries: entries,
	}
	return listSnapshotResp, nil
}

func generateSnapshotEntry(snapshot *compute.Snapshot) (*csi.ListSnapshotsResponse_Entry, error) {
	t, _ := time.Parse(time.RFC3339, snapshot.CreationTimestamp)

	tp, err := ptypes.TimestampProto(t)
	if err != nil {
		return nil, fmt.Errorf("Failed to covert creation timestamp: %v", err)
	}

	// We ignore the error intentionally here since we are just listing snapshots
	// TODO: If the snapshot is in "FAILED" state we need to think through what this
	// should actually look like.
	ready, _ := isCSISnapshotReady(snapshot.Status)

	entry := &csi.ListSnapshotsResponse_Entry{
		Snapshot: &csi.Snapshot{
			SizeBytes:      common.GbToBytes(snapshot.DiskSizeGb),
			SnapshotId:     cleanSelfLink(snapshot.SelfLink),
			SourceVolumeId: cleanSelfLink(snapshot.SourceDisk),
			CreationTime:   tp,
			ReadyToUse:     ready,
		},
	}
	return entry, nil
}

func getRequestCapacity(capRange *csi.CapacityRange) (int64, error) {
	var capBytes int64
	// Default case where nothing is set
	if capRange == nil {
		capBytes = MinimumVolumeSizeInBytes
		return capBytes, nil
	}

	rBytes := capRange.GetRequiredBytes()
	rSet := rBytes > 0
	lBytes := capRange.GetLimitBytes()
	lSet := lBytes > 0

	if lSet && rSet && lBytes < rBytes {
		return 0, fmt.Errorf("Limit bytes %v is less than required bytes %v", lBytes, rBytes)
	}
	if lSet && lBytes < MinimumVolumeSizeInBytes {
		return 0, fmt.Errorf("Limit bytes %v is less than minimum volume size: %v", lBytes, MinimumVolumeSizeInBytes)
	}

	// If Required set just set capacity to that which is Required
	if rSet {
		capBytes = rBytes
	}

	// Limit is more than Required, but larger than Minimum. So we just set capcity to Minimum
	// Too small, default
	if capBytes < MinimumVolumeSizeInBytes {
		capBytes = MinimumVolumeSizeInBytes
	}
	return capBytes, nil
}

func diskIsAttached(deviceName string, instance *compute.Instance) bool {
	for _, disk := range instance.Disks {
		if disk.DeviceName == deviceName {
			// Disk is attached to node
			return true
		}
	}
	return false
}

func diskIsAttachedAndCompatible(deviceName string, instance *compute.Instance, volumeCapability *csi.VolumeCapability, readWrite string) (bool, error) {
	for _, disk := range instance.Disks {
		if disk.DeviceName == deviceName {
			// Disk is attached to node
			if disk.Mode != readWrite {
				return true, fmt.Errorf("disk mode does not match. Got %v. Want %v", disk.Mode, readWrite)
			}
			// TODO(#253): Check volume capability matches for ALREADY_EXISTS
			return true, nil
		}
	}
	return false, nil
}

func pickZonesFromTopology(top *csi.TopologyRequirement, numZones int) ([]string, error) {
	reqZones, err := getZonesFromTopology(top.GetRequisite())
	if err != nil {
		return nil, fmt.Errorf("could not get zones from requisite topology: %v", err)
	}
	prefZones, err := getZonesFromTopology(top.GetPreferred())
	if err != nil {
		return nil, fmt.Errorf("could not get zones from preferred topology: %v", err)
	}

	if numZones <= len(prefZones) {
		return prefZones[0:numZones], nil
	} else {
		zones := sets.String{}
		// Add all preferred zones into zones
		zones.Insert(prefZones...)
		remainingNumZones := numZones - len(prefZones)
		// Take all of the remaining zones from requisite zones
		reqSet := sets.NewString(reqZones...)
		prefSet := sets.NewString(prefZones...)
		remainingZones := reqSet.Difference(prefSet)

		if remainingZones.Len() < remainingNumZones {
			return nil, fmt.Errorf("need %v zones from topology, only got %v unique zones", numZones, reqSet.Union(prefSet).Len())
		}
		// Add the remaining number of zones into the set
		nSlice, err := pickRandAndConsecutive(remainingZones.List(), remainingNumZones)
		if err != nil {
			return nil, err
		}
		zones.Insert(nSlice...)
		return zones.List(), nil
	}
}

func getZonesFromTopology(topList []*csi.Topology) ([]string, error) {
	zones := []string{}
	for _, top := range topList {
		if top.GetSegments() == nil {
			return nil, fmt.Errorf("preferred topologies specified but no segments")
		}

		// GCE PD cloud provider Create has no restrictions so just create in top preferred zone
		zone, err := getZoneFromSegment(top.GetSegments())
		if err != nil {
			return nil, fmt.Errorf("could not get zone from preferred topology: %v", err)
		}
		zones = append(zones, zone)
	}
	return zones, nil
}

func getZoneFromSegment(seg map[string]string) (string, error) {
	var zone string
	for k, v := range seg {
		switch k {
		case common.TopologyKeyZone:
			zone = v
		default:
			return "", fmt.Errorf("topology segment has unknown key %v", k)
		}
	}
	if len(zone) == 0 {
		return "", fmt.Errorf("topology specified but could not find zone in segment: %v", seg)
	}
	return zone, nil
}

func pickZones(ctx context.Context, gceCS *GCEControllerServer, top *csi.TopologyRequirement, numZones int) ([]string, error) {
	var zones []string
	var err error
	if top != nil {
		zones, err = pickZonesFromTopology(top, numZones)
		if err != nil {
			return nil, fmt.Errorf("failed to pick zones from topology: %v", err)
		}
	} else {
		zones, err = getDefaultZonesInRegion(ctx, gceCS, []string{gceCS.CloudProvider.GetDefaultZone()}, numZones)
		if err != nil {
			return nil, fmt.Errorf("failed to get default %v zones in region: %v", numZones, err)
		}
		klog.Warningf("No zones have been specified in either topology or params, picking default zone: %v", zones)

	}
	return zones, nil
}

func getDefaultZonesInRegion(ctx context.Context, gceCS *GCEControllerServer, existingZones []string, numZones int) ([]string, error) {
	region, err := common.GetRegionFromZones(existingZones)
	if err != nil {
		return nil, fmt.Errorf("failed to get region from zones: %v", err)
	}
	needToGet := numZones - len(existingZones)
	totZones, err := gceCS.CloudProvider.ListZones(ctx, region)
	if err != nil {
		return nil, fmt.Errorf("failed to list zones from cloud provider: %v", err)
	}
	remainingZones := sets.NewString(totZones...).Difference(sets.NewString(existingZones...))
	l := remainingZones.List()
	if len(l) < needToGet {
		return nil, fmt.Errorf("not enough remaining zones in %v to get %v zones out", l, needToGet)
	}
	// add l and zones
	ret := append(existingZones, l[0:needToGet]...)
	if len(ret) != numZones {
		return nil, fmt.Errorf("did some math wrong, need %v zones, but got %v", numZones, ret)
	}
	return ret, nil
}

func generateCreateVolumeResponse(disk *gce.CloudDisk, capBytes int64, zones []string) *csi.CreateVolumeResponse {
	tops := []*csi.Topology{}
	for _, zone := range zones {
		tops = append(tops, &csi.Topology{
			Segments: map[string]string{common.TopologyKeyZone: zone},
		})
	}
	createResp := &csi.CreateVolumeResponse{
		Volume: &csi.Volume{
			CapacityBytes:      capBytes,
			VolumeId:           cleanSelfLink(disk.GetSelfLink()),
			VolumeContext:      nil,
			AccessibleTopology: tops,
		},
	}
	snapshotID := disk.GetSnapshotId()
	if snapshotID != "" {
		source := &csi.VolumeContentSource{
			Type: &csi.VolumeContentSource_Snapshot{
				Snapshot: &csi.VolumeContentSource_SnapshotSource{
					SnapshotId: snapshotID,
				},
			},
		}
		createResp.Volume.ContentSource = source
	}
	return createResp
}

func cleanSelfLink(selfLink string) string {
	temp := strings.TrimPrefix(selfLink, gce.GCEComputeAPIEndpoint)
	return strings.TrimPrefix(temp, gce.GCEComputeBetaAPIEndpoint)
}

func createRegionalDisk(ctx context.Context, cloudProvider gce.GCECompute, name string, zones []string, params common.DiskParameters, capacityRange *csi.CapacityRange, capBytes int64, snapshotID string) (*gce.CloudDisk, error) {
	region, err := common.GetRegionFromZones(zones)
	if err != nil {
		return nil, fmt.Errorf("failed to get region from zones: %v", err)
	}

	fullyQualifiedReplicaZones := []string{}
	for _, replicaZone := range zones {
		fullyQualifiedReplicaZones = append(
			fullyQualifiedReplicaZones, cloudProvider.GetReplicaZoneURI(replicaZone))
	}

	err = cloudProvider.InsertDisk(ctx, meta.RegionalKey(name, region), params, capBytes, capacityRange, fullyQualifiedReplicaZones, snapshotID)
	if err != nil {
		return nil, fmt.Errorf("failed to insert regional disk: %v", err)
	}

	disk, err := cloudProvider.GetDisk(ctx, meta.RegionalKey(name, region))
	if err != nil {
		return nil, fmt.Errorf("failed to get disk after creating regional disk: %v", err)
	}
	return disk, nil
}

func createSingleZoneDisk(ctx context.Context, cloudProvider gce.GCECompute, name string, zones []string, params common.DiskParameters, capacityRange *csi.CapacityRange, capBytes int64, snapshotID string) (*gce.CloudDisk, error) {
	if len(zones) != 1 {
		return nil, fmt.Errorf("got wrong number of zones for zonal create volume: %v", len(zones))
	}
	diskZone := zones[0]
	err := cloudProvider.InsertDisk(ctx, meta.ZonalKey(name, diskZone), params, capBytes, capacityRange, nil, snapshotID)
	if err != nil {
		return nil, fmt.Errorf("failed to insert zonal disk: %v", err)
	}
	disk, err := cloudProvider.GetDisk(ctx, meta.ZonalKey(name, diskZone))
	if err != nil {
		return nil, err
	}
	return disk, nil
}

func pickRandAndConsecutive(slice []string, n int) ([]string, error) {
	if n > len(slice) {
		return nil, fmt.Errorf("n: %v is greater than length of provided slice: %v", n, slice)
	}
	sort.Strings(slice)
	start := rand.Intn(len(slice))
	ret := []string{}
	for i := 0; i < n; i++ {
		idx := (start + i) % len(slice)
		ret = append(ret, slice[idx])
	}
	return ret, nil
}<|MERGE_RESOLUTION|>--- conflicted
+++ resolved
@@ -87,8 +87,6 @@
 
 	// Apply Parameters (case-insensitive). We leave validation of
 	// the values to the cloud provider.
-<<<<<<< HEAD
-
 	params, err := common.ExtractAndDefaultParameters(req.GetParameters())
 	if err != nil {
 		return nil, status.Errorf(codes.InvalidArgument, "failed to extract parameters: %v", err)
@@ -107,43 +105,6 @@
 	klog.V(4).Infof("diskLabels for disk %s has length %v", name, len(diskLabels))
 	for k, v := range diskLabels {
 		klog.V(4).Infof("CreateVolume %s has label key %s and value %s", name, k, v)
-=======
-	diskType := "pd-standard"
-	// Start process for creating a new disk
-	replicationType := replicationTypeNone
-	diskEncryptionKmsKey := ""
-	commaSeparatedDiskLabels := ""
-	for k, v := range req.GetParameters() {
-		if k == "csiProvisionerSecretName" || k == "csiProvisionerSecretNamespace" {
-			// These are hardcoded secrets keys required to function but not needed by GCE PD
-			continue
-		}
-		switch strings.ToLower(k) {
-		case common.ParameterKeyType:
-			klog.V(4).Infof("Setting type: %v", v)
-			diskType = v
-		case common.ParameterKeyReplicationType:
-			replicationType = strings.ToLower(v)
-		case common.ParameterKeyDiskEncryptionKmsKey:
-			// Resource names (e.g. "keyRings", "cryptoKeys", etc.) are case sensitive, so do not change case
-			diskEncryptionKmsKey = v
-		case common.ParameterKeyDiskLabels:
-			commaSeparatedDiskLabels = v
-		default:
-			return nil, status.Error(codes.InvalidArgument, fmt.Sprintf("CreateVolume invalid option %q", k))
-		}
-	}
-
-	// commaSeparatedDiskLabels (e.g. foo=123,bar=456) splits into LabelKeyValueList ([foo=123, bar=456])
-	diskLabelKeyValueList := strings.Split(commaSeparatedDiskLabels, ",")
-	diskLabels := make(map[string]string, len(diskLabelKeyValueList))
-	// diskLabelKeyValueList (e.g. [foo=123, bar=456]) transforms into diskLabels ({ foo: 123, bar: 456 })
-	for _, v := range diskLabelKeyValueList {
-		labelKeyValue := strings.Split(v, "=")
-		labelKey := labelKeyValue[0]
-		labelValue := strings.Join(labelKeyValue[1:], "=")
-		diskLabels[labelKey] = labelValue
->>>>>>> cd8fba6e
 	}
 
 	// Determine the zone or zones+region of the disk
@@ -232,15 +193,11 @@
 			return nil, status.Error(codes.Internal, fmt.Sprintf("CreateVolume failed to create single zonal disk %#v: %v", name, err))
 		}
 		if len(diskLabels) != 0 {
-<<<<<<< HEAD
 			klog.V(4).Infof("setting disk labels disk %v", volKey)
 			err = gceCS.CloudProvider.SetZonalDiskLabels(ctx, disk, diskLabels)
 			if err != nil {
 				klog.Warningf("SetZonalDiskLabels failed for %#v: %v", name, err)
 			}
-=======
-			err = gceCS.CloudProvider.SetZonalDiskLabels(ctx, disk, diskLabels)
->>>>>>> cd8fba6e
 		}
 	case replicationTypeRegionalPD:
 		if len(zones) != 2 {
@@ -251,17 +208,12 @@
 			return nil, status.Error(codes.Internal, fmt.Sprintf("CreateVolume failed to create regional disk %#v: %v", name, err))
 		}
 		if len(diskLabels) != 0 {
-<<<<<<< HEAD
 			klog.V(4).Infof("setting disk labels disk %v", volKey)
 
 			err = gceCS.CloudProvider.SetRegionalDiskLabels(ctx, disk, diskLabels)
 			if err != nil {
 				klog.Warningf("SetRegionalDiskLabels failed for %#v: %v", name, err)
 			}
-
-=======
-			err = gceCS.CloudProvider.SetRegionalDiskLabels(ctx, disk, diskLabels)
->>>>>>> cd8fba6e
 		}
 	default:
 		return nil, status.Error(codes.InvalidArgument, fmt.Sprintf("CreateVolume replication type '%s' is not supported", params.ReplicationType))
